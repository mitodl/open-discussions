--- conflicted
+++ resolved
@@ -53,19 +53,11 @@
     }
   }
 
-<<<<<<< HEAD
-  return (
-    <div
-      className={`podcast-play-button ${
-        episodeCurrentlyPlaying ? "grey-surround" : "black-surround"
-      }`}
-=======
   const className = episodeCurrentlyPlaying ? "grey-surround" : "black-surround"
 
   return (
     <div
       className={`podcast-play-button ${className}`}
->>>>>>> 6d7ea078
       onClick={
         episodeAudioInitialized ? togglePlayState : initializeAudioPlayer
       }
