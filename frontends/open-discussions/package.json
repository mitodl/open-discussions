--- conflicted
+++ resolved
@@ -10,7 +10,6 @@
     "url": "https://github.com/mitodl/mit-open.git"
   },
   "dependencies": {
-<<<<<<< HEAD
     "@babel/core": "7.22.6",
     "@babel/eslint-parser": "7.22.6",
     "@babel/plugin-proposal-class-properties": "7.18.6",
@@ -22,21 +21,7 @@
     "@babel/preset-flow": "7.22.5",
     "@babel/preset-react": "7.22.5",
     "@babel/register": "7.22.5",
-    "@babel/runtime": "7.22.6",
-=======
-    "@babel/core": "7.18.5",
-    "@babel/eslint-parser": "7.11.0",
-    "@babel/plugin-proposal-class-properties": "7.17.12",
-    "@babel/plugin-transform-react-constant-elements": "7.17.12",
-    "@babel/plugin-transform-react-inline-elements": "7.16.7",
-    "@babel/plugin-transform-react-jsx": "7.17.12",
-    "@babel/plugin-transform-runtime": "7.18.5",
-    "@babel/preset-env": "7.18.2",
-    "@babel/preset-flow": "7.17.12",
-    "@babel/preset-react": "7.17.12",
-    "@babel/register": "7.17.7",
     "@babel/runtime": "7.26.10",
->>>>>>> 0cd6953f
     "@emotion/react": "^11.9.3",
     "@emotion/styled": "^11.9.3",
     "@material/base": "0.2.3",
