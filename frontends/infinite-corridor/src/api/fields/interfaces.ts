--- conflicted
+++ resolved
@@ -1,7 +1,6 @@
 import type { PaginatedResult } from "ol-util"
 import type { LearningResource, LearningResourceType } from "ol-search-ui"
 
-<<<<<<< HEAD
 type UserList = LearningResource & {
   image_description: string | null | undefined
   list_type: string
@@ -23,40 +22,18 @@
   content_data: LearningResource
 }
 
-interface Field {
-  title: string
-  name: string
+interface FieldChannel {
   banner: string | null
   featured_list: UserList | null
   lists: UserList[]
-=======
-export interface FieldChannel {
   title: string
   name: string
-  banner: string | null
   avatar: string | null
->>>>>>> 48249b3d
   avatar_small: string | null
   avatar_medium: string | null
   public_description: string
   is_moderator: boolean
 }
-<<<<<<< HEAD
-
-type PaginatedFields = PaginatedResult<Field>
-
-type PaginatedUserListItems = PaginatedResult<UserListItem>
-
-type PaginatedFieldListItems = PaginatedResult<UserListItem["content_data"]>
-
-export type {
-  UserList,
-  Field,
-  PaginatedFields,
-  UserListItem,
-  PaginatedUserListItems,
-  PaginatedFieldListItems
-=======
 export type FieldList = PaginatedResult<FieldChannel>
 
 export interface FieldChannelForm {
@@ -84,5 +61,19 @@
 export type FieldAppearanceEditValidation = {
   title: string
   public_description: string
->>>>>>> 48249b3d
+}
+
+type PaginatedFields = PaginatedResult<FieldChannel>
+
+type PaginatedUserListItems = PaginatedResult<UserListItem>
+
+type PaginatedFieldListItems = PaginatedResult<UserListItem["content_data"]>
+
+export type {
+  UserList,
+  FieldChannel,
+  PaginatedFields,
+  UserListItem,
+  PaginatedUserListItems,
+  PaginatedFieldListItems
 }