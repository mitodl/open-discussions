--- conflicted
+++ resolved
@@ -1,29 +1,12 @@
 import React from "react"
 import Container from "@mui/material/Container"
-<<<<<<< HEAD
-=======
 import Card from "@mui/material/Card"
 import CardContent from "@mui/material/CardContent"
 import CardActions from "@mui/material/CardActions"
->>>>>>> fc9e4e3b
 import Button from "@mui/material/Button"
 
 const ForbiddenPage: React.FC = () => {
   return (
-<<<<<<< HEAD
-    <Container className="error-page">
-      <Container className="error-container">
-        <div className="page-title">
-          403 Forbidden Error: You do not have permission to access this
-          resource
-        </div>
-        <div className="button-container">
-          <Button className="return-button" variant="outlined" href="/infinite">
-            Home
-          </Button>
-        </div>
-      </Container>
-=======
     <Container maxWidth="sm">
       <Card sx={{ marginTop: "1rem" }}>
         <CardContent>
@@ -36,7 +19,6 @@
           </Button>
         </CardActions>
       </Card>
->>>>>>> fc9e4e3b
     </Container>
   )
 }
