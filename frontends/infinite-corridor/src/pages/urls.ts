import { generatePath } from "react-router"

const BASE = "/infinite"

export const HOME = BASE

export const FIELD_VIEW = `${BASE}/fields/:name/` as const
export const FIELD_EDIT = `${BASE}/fields/:name/manage/` as const
export const FIELD_EDIT_WIDGETS =
  `${BASE}/fields/:name/manage/widgets/` as const
export const makeFieldViewPath = (name: string) =>
  generatePath(FIELD_VIEW, { name })
export const makeFieldEditPath = (name: string) =>
  generatePath(FIELD_EDIT, { name })
export const makeFieldManageWidgetsPath = (name: string) =>
  generatePath(FIELD_EDIT_WIDGETS, { name })

export const SEARCH = `${BASE}/search`
export const DEMO = `${BASE}/demo`

export const USERLISTS_LISTING = `${BASE}/lists`
export const USERLIST_VIEW = `${BASE}/lists/:id` as const
export const FAVORITES_VIEW = `${BASE}/lists/favorites`
export const makeUserListViewPath = (id: number) =>
  generatePath(USERLIST_VIEW, { id })

export const STAFFLISTS_LISTING = `${BASE}/stafflists`
export const STAFFLIST_VIEW = `${BASE}/stafflists/:id` as const
export const makeStaffListsViewPath = (id: number) =>
  generatePath(STAFFLIST_VIEW, { id })

<<<<<<< HEAD
export const FORBIDDEN_VIEW = `${BASE}/forbidden`
export const NOTFOUND_VIEW = `${BASE}/not-found`
=======
export const TEMPORARY_ARTICLE_VIEW = `${BASE}/article/` as const

export const FORBIDDEN_VIEW = `${BASE}/forbidden`
>>>>>>> c0a86586
<|MERGE_RESOLUTION|>--- conflicted
+++ resolved
@@ -29,11 +29,7 @@
 export const makeStaffListsViewPath = (id: number) =>
   generatePath(STAFFLIST_VIEW, { id })
 
-<<<<<<< HEAD
-export const FORBIDDEN_VIEW = `${BASE}/forbidden`
-export const NOTFOUND_VIEW = `${BASE}/not-found`
-=======
 export const TEMPORARY_ARTICLE_VIEW = `${BASE}/article/` as const
 
 export const FORBIDDEN_VIEW = `${BASE}/forbidden`
->>>>>>> c0a86586
+export const NOTFOUND_VIEW = `${BASE}/not-found`