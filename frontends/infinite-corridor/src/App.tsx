--- conflicted
+++ resolved
@@ -119,6 +119,9 @@
       <Route path={urls.FORBIDDEN_VIEW} exact>
         <ForbiddenPage />
       </Route>
+      <Route path={urls.NOTFOUND_VIEW} exact>
+        <NotFoundPage />
+      </Route>
     </Switch>
   )
 }
@@ -128,48 +131,7 @@
     <div className="app-container">
       <AppProviders history={history} queryClient={queryClient}>
         <Header />
-<<<<<<< HEAD
-        <Switch>
-          <Route path={urls.HOME} exact>
-            <HomePage />
-          </Route>
-          <Route path={urls.SEARCH}>
-            <SearchPage />
-          </Route>
-          <Route path={urls.DEMO}>
-            <DemoPage />
-          </Route>
-          <Route path={[urls.FIELD_VIEW, urls.FIELD_EDIT_WIDGETS]} exact>
-            <FieldPage />
-          </Route>
-          <Route path={urls.FIELD_EDIT} exact>
-            <FieldAdminApp />
-          </Route>
-          <Route path={urls.USERLISTS_LISTING} exact>
-            <UserListsListingPage />
-          </Route>
-          <Route path={urls.FAVORITES_VIEW} exact>
-            <FavoritesPage />
-          </Route>
-          <Route path={urls.USERLIST_VIEW} exact>
-            <UserListDetailsPage />
-          </Route>
-          <Route path={urls.STAFFLISTS_LISTING} exact>
-            <StaffListsListingPage />
-          </Route>
-          <Route path={urls.STAFFLIST_VIEW} exact>
-            <StaffListDetailsPage />
-          </Route>
-          <Route path={urls.FORBIDDEN_VIEW} exact>
-            <NotFoundPage />
-          </Route>
-          <Route path={urls.NOTFOUND_VIEW} exact>
-            <NotFoundPage />
-          </Route>
-        </Switch>
-=======
         <AppRoutes />
->>>>>>> fc9e4e3b
         <LearningResourceDrawer />
       </AppProviders>
     </div>
