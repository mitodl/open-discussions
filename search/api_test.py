--- conflicted
+++ resolved
@@ -322,13 +322,8 @@
         else []
     )
 
-<<<<<<< HEAD
     opensearch.conn.search.return_value = {
-        "hits": {"total": 3},
-=======
-    elasticsearch.conn.search.return_value = {
         "hits": {"total": {"value": 3, "relation": "eq"}},
->>>>>>> 70a9474e
         "suggest": RAW_SUGGESTIONS,
     }
 
@@ -345,13 +340,9 @@
 ):
     """execute_learn_search should execute an opensearch search for learning resources"""
     settings.FEATURES[features.USER_LIST_SEARCH] = list_search_enabled
-<<<<<<< HEAD
-    opensearch.conn.search.return_value = {"hits": {"total": 10}}
-=======
-    elasticsearch.conn.search.return_value = {
+    opensearch.conn.search.return_value = {
         "hits": {"total": {"value": 10, "relation": "eq"}}
     }
->>>>>>> 70a9474e
     channels = sorted(ChannelFactory.create_batch(2), key=lambda channel: channel.name)
     add_user_role(channels[0], "moderators", user)
     add_user_role(channels[1], "contributors", user)
@@ -426,13 +417,9 @@
 def test_execute_learn_search_anonymous(settings, opensearch, list_search_enabled):
     """execute_learn_search should execute an opensearch search with an anonymous user"""
     settings.FEATURES[features.USER_LIST_SEARCH] = list_search_enabled
-<<<<<<< HEAD
-    opensearch.conn.search.return_value = {"hits": {"total": 10}}
-=======
-    elasticsearch.conn.search.return_value = {
+    opensearch.conn.search.return_value = {
         "hits": {"total": {"value": 10, "relation": "eq"}}
     }
->>>>>>> 70a9474e
     user = AnonymousUser()
     query = {"a": "query"}
     assert (
@@ -500,13 +487,9 @@
 def test_execute_learn_search_podcasts(settings, user, opensearch):
     """execute_learn_search should execute an OpenSearch search"""
     settings.FEATURES[features.PODCAST_SEARCH] = False
-<<<<<<< HEAD
-    opensearch.conn.search.return_value = {"hits": {"total": 10}}
-=======
-    elasticsearch.conn.search.return_value = {
+    opensearch.conn.search.return_value = {
         "hits": {"total": {"value": 10, "relation": "eq"}}
     }
->>>>>>> 70a9474e
     query = {"a": "query"}
     assert (
         execute_learn_search(user=user, query=query)
