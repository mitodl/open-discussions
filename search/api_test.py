--- conflicted
+++ resolved
@@ -327,12 +327,12 @@
     )
 
     elasticsearch.conn.search.return_value = {
-        "hits": {"total": {"value": 3, "relation": "eq"}},
+        "hits": {"total": 3},
         "suggest": RAW_SUGGESTIONS,
     }
 
     assert execute_search(user=user, query=query) == {
-        "hits": {"total": {"value": 3, "relation": "eq"}},
+        "hits": {"total": 3},
         "suggest": expected_suggest,
     }
 
@@ -344,9 +344,7 @@
 ):
     """execute_learn_search should execute an Elasticsearch search for learning resources"""
     settings.FEATURES[features.USER_LIST_SEARCH] = list_search_enabled
-    elasticsearch.conn.search.return_value = {
-        "hits": {"total": {"value": 10, "relation": "eq"}}
-    }
+    elasticsearch.conn.search.return_value = {"hits": {"total": 10}}
     channels = sorted(ChannelFactory.create_batch(2), key=lambda channel: channel.name)
     add_user_role(channels[0], "moderators", user)
     add_user_role(channels[1], "contributors", user)
@@ -413,11 +411,7 @@
     index_type = COURSE_TYPE if has_resource_type_subquery else ALIAS_ALL_INDICES
     elasticsearch.conn.search.assert_called_once_with(
         body={**query, "query": subquery},
-<<<<<<< HEAD
-        index=[get_default_alias_name(ALIAS_ALL_INDICES)],
-=======
         index=[get_default_alias_name(index_type)],
->>>>>>> 4ba49c2a
     )
 
 
@@ -425,9 +419,7 @@
 def test_execute_learn_search_anonymous(settings, elasticsearch, list_search_enabled):
     """execute_learn_search should execute an Elasticsearch search with an anonymous user"""
     settings.FEATURES[features.USER_LIST_SEARCH] = list_search_enabled
-    elasticsearch.conn.search.return_value = {
-        "hits": {"total": {"value": 10, "relation": "eq"}}
-    }
+    elasticsearch.conn.search.return_value = {"hits": {"total": 10}}
     user = AnonymousUser()
     query = {"a": "query"}
     assert (
@@ -495,9 +487,7 @@
 def test_execute_learn_search_podcasts(settings, user, elasticsearch):
     """execute_learn_search should execute an Elasticsearch search"""
     settings.FEATURES[features.PODCAST_SEARCH] = False
-    elasticsearch.conn.search.return_value = {
-        "hits": {"total": {"value": 10, "relation": "eq"}}
-    }
+    elasticsearch.conn.search.return_value = {"hits": {"total": 10}}
     query = {"a": "query"}
     assert (
         execute_learn_search(user=user, query=query)
@@ -725,7 +715,7 @@
     ]
 
     results = {
-        "hits": {"hits": raw_hits, "total": {"value": 3, "relation": "eq"}},
+        "hits": {"hits": raw_hits, "total": 3},
         "suggest": RAW_SUGGESTIONS,
         "aggregations": {
             "agg_filter_topics": {
@@ -782,7 +772,7 @@
     ]
 
     results = {
-        "hits": {"hits": raw_hits, "total": {"value": 3, "relation": "eq"}},
+        "hits": {"hits": raw_hits, "total": 3},
         "aggregations": {
             "agg_filter_topics": {
                 "doc_count": 30,
@@ -816,7 +806,7 @@
     Aggregations with filters are nested under `agg_filter_<key>`. transform_results should unnest them
     """
     results = {
-        "hits": {"hits": {}, "total": {"value": 15, "relation": "eq"}},
+        "hits": {"hits": {}, "total": 15},
         "suggest": {},
         "aggregations": {
             "agg_filter_department_name": {
@@ -851,7 +841,7 @@
     Aggregations with filters are nested under `agg_filter_<key>`. transform_results should unnest them
     """
     results = {
-        "hits": {"hits": {}, "total": {"value": 15, "relation": "eq"}},
+        "hits": {"hits": {}, "total": 15},
         "suggest": {},
         "aggregations": {
             "agg_filter_level": {
@@ -903,7 +893,7 @@
     Topics Aggregations with filters are nested under `agg_filter_topics`. transform_results should unnest them
     """
     results = {
-        "hits": {"hits": {}, "total": {"value": 15, "relation": "eq"}},
+        "hits": {"hits": {}, "total": 15},
         "suggest": {},
         "aggregations": {
             "agg_filter_topics": {
@@ -937,7 +927,7 @@
     transform_results should unnest them
     """
     results = {
-        "hits": {"hits": {}, "total": {"value": 15, "relation": "eq"}},
+        "hits": {"hits": {}, "total": 15},
         "suggest": {},
         "aggregations": {
             "agg_filter_resource_type": {
@@ -999,7 +989,7 @@
         type_buckets.append({"key": "learningpath", "doc_count": 3})
 
     results = {
-        "hits": {"hits": {}, "total": {"value": 15, "relation": "eq"}},
+        "hits": {"hits": {}, "total": 15},
         "suggest": {},
         "aggregations": {"type": {"buckets": type_buckets}},
     }
