--- conflicted
+++ resolved
@@ -373,17 +373,11 @@
     """
 
     es_suggest = search_result.pop("suggest", {})
-<<<<<<< HEAD
-    total = search_result.get("hits", {}).get("total", {})
-    total_value = total if isinstance(total, int) else total.get("value", 0)
-    if total_value <= settings.ELASTICSEARCH_MAX_SUGGEST_HITS:
-=======
     search_result["hits"]["total"] = _transform_search_result_total_es7(search_result)
     if (
         search_result.get("hits", {}).get("total", 0)
         <= settings.ELASTICSEARCH_MAX_SUGGEST_HITS
     ):
->>>>>>> 4ba49c2a
         suggestion_dict = defaultdict(int)
         suggestions = [
             suggestion
@@ -507,12 +501,7 @@
                     user, object_type, object_id
                 )
 
-<<<<<<< HEAD
-    search_result = _transform_search_results_suggest(search_result)
-    search_result["hits"]["total"] = _transform_search_result_total_es7(search_result)
-=======
     search_result = _transform_search_results_suggest_with_compatability(search_result)
->>>>>>> 4ba49c2a
 
     if len(department_filters) > 0:
         _transform_search_results_coursenum(search_result, department_filters)
@@ -523,15 +512,8 @@
 def _transform_search_result_total_es7(result):
     """
     Replace value depending on whether getting sent an int or dict per es6 or 7
-<<<<<<< HEAD
-
     Args:
         result (dict): The single result from Elasticsearch results
-
-=======
-    Args:
-        result (dict): The single result from Elasticsearch results
->>>>>>> 4ba49c2a
     """
     total = result.get("hits", {}).get("total", {})
     if isinstance(total, int):
